import gymnasium
import crazyflow.crazyflow_env.envs

# TODO pass additional parameters for setting up the sim
<<<<<<< HEAD
envs = gymnasium.make_vec("crazyflow_env/CrazyflowVectorEnv-v0", num_envs=4, num_drones_per_env=3)

obs, info = envs.reset(seed=42)
_ = envs.action_space.seed(42)

# Step through the environment with randomly sampled actions
for _ in range(10_000):
    action = envs.action_space.sample()
    observation, reward, terminated, truncated, info = envs.step(action)
    # TODO: Add your code here to process the observation, reward, done, and info variables
    if terminated or truncated:
        print("Episode terminated")
        break

envs.close()
=======
env = gymnasium.make_vec("crazyflow_env/CrazyflowVectorEnv-v0", num_envs=4, num_drones_per_env=3)
pass
>>>>>>> 3596d87b
<|MERGE_RESOLUTION|>--- conflicted
+++ resolved
@@ -2,7 +2,6 @@
 import crazyflow.crazyflow_env.envs
 
 # TODO pass additional parameters for setting up the sim
-<<<<<<< HEAD
 envs = gymnasium.make_vec("crazyflow_env/CrazyflowVectorEnv-v0", num_envs=4, num_drones_per_env=3)
 
 obs, info = envs.reset(seed=42)
@@ -17,8 +16,4 @@
         print("Episode terminated")
         break
 
-envs.close()
-=======
-env = gymnasium.make_vec("crazyflow_env/CrazyflowVectorEnv-v0", num_envs=4, num_drones_per_env=3)
-pass
->>>>>>> 3596d87b
+envs.close()