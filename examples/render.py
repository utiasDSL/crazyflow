from collections import deque

import numpy as np

from crazyflow.sim import Physics, Sim
from crazyflow.sim.visualize import draw_line


def main():
    """Spawn 25 drones in one world and render each with a trace behind it."""
    n_worlds, n_drones = 1, 25
    sim = Sim(n_worlds=n_worlds, n_drones=n_drones, physics=Physics.so_rpy, device="cpu")
    fps = 60
    cmd = np.zeros((sim.n_worlds, sim.n_drones, 4))
<<<<<<< HEAD
    cmd[..., 0] = MASS * GRAVITY * 1.2
    rgbas = np.random.default_rng(0).uniform(0, 1, (n_drones, 4))
    rgbas[..., 3] = 1.0

    pos = deque(maxlen=15)
=======
    cmd[..., 3] = sim.data.params.mass[0, 0, 0] * 9.81
    rgbas = np.random.default_rng(0).uniform(0, 1, (n_drones, 4))
    rgbas[..., 3] = 1.0

    pos = deque(maxlen=16)
>>>>>>> 55a72661

    for i in range(int(5 * sim.control_freq)):
        sim.attitude_control(cmd)
        sim.step(sim.freq // sim.control_freq)
        if i % 20 == 0:
            pos.append(sim.data.states.pos[0, :])
        if ((i * fps) % sim.control_freq) < fps:
            lines = np.array(pos)
            for i in range(n_drones):
                draw_line(sim, lines[:, i, :], rgbas[i, :], start_size=0.3, end_size=3.0)
            sim.render()
    sim.close()


if __name__ == "__main__":
    main()<|MERGE_RESOLUTION|>--- conflicted
+++ resolved
@@ -12,19 +12,11 @@
     sim = Sim(n_worlds=n_worlds, n_drones=n_drones, physics=Physics.so_rpy, device="cpu")
     fps = 60
     cmd = np.zeros((sim.n_worlds, sim.n_drones, 4))
-<<<<<<< HEAD
-    cmd[..., 0] = MASS * GRAVITY * 1.2
-    rgbas = np.random.default_rng(0).uniform(0, 1, (n_drones, 4))
-    rgbas[..., 3] = 1.0
-
-    pos = deque(maxlen=15)
-=======
     cmd[..., 3] = sim.data.params.mass[0, 0, 0] * 9.81
     rgbas = np.random.default_rng(0).uniform(0, 1, (n_drones, 4))
     rgbas[..., 3] = 1.0
 
     pos = deque(maxlen=16)
->>>>>>> 55a72661
 
     for i in range(int(5 * sim.control_freq)):
         sim.attitude_control(cmd)
