import jax
import jax.numpy as jnp
import numpy as np
import pytest
from flax.serialization import to_state_dict

from crazyflow.control.controller import Control
from crazyflow.sim.core import Sim
from crazyflow.sim.physics import Physics


def available_backends() -> list[str]:
    """Return list of available JAX backends."""
    backends = []
    for backend in ["tpu", "gpu", "cpu"]:
        try:
            jax.devices(backend)
        except RuntimeError:
            pass
        else:
            backends.append(backend)
    return backends


def skip_unavailable_device(device: str):
    if device not in available_backends():
        pytest.skip(f"{device} device not available")


@pytest.mark.unit
@pytest.mark.parametrize("physics", Physics)
@pytest.mark.parametrize("device", ["gpu", "cpu"])
@pytest.mark.parametrize("control", Control)
@pytest.mark.parametrize("n_worlds", [1, 2])
<<<<<<< HEAD
def test_sim_creation(physics: Physics, device: str, control: Control, n_worlds: int):
=======
def test_sim_init(
    physics: Physics, device: str, control: Control, controller: Controller, n_worlds: int
):
>>>>>>> 5f45655e
    n_drones = 1
    skip_unavailable_device(device)

    def create_sim() -> Sim:
        return Sim(
            n_worlds=n_worlds, n_drones=n_drones, physics=physics, device=device, control=control
        )

<<<<<<< HEAD
=======
    if n_drones * n_worlds > 1 and controller == Controller.pycffirmware:
        with pytest.raises(ConfigError):
            create_sim()
        return
    if physics != Physics.analytical and control == Control.thrust:
        with pytest.raises(ConfigError):  # TODO: Remove when supported with sys_id
            create_sim()
        return
>>>>>>> 5f45655e
    sim = create_sim()
    assert sim.n_worlds == n_worlds
    assert sim.n_drones == n_drones
    assert sim.device == jax.devices(device)[0]
    assert sim.physics == physics

    # Test state buffer shapes
    assert sim.states.pos.shape == (n_worlds, n_drones, 3)
    assert sim.states.pos.device == jax.devices(device)[0]
    assert sim.states.quat.shape == (n_worlds, n_drones, 4)
    assert sim.states.vel.shape == (n_worlds, n_drones, 3)
    assert sim.states.ang_vel.shape == (n_worlds, n_drones, 3)

    # Test control buffer shapes
    assert sim.controls.attitude.shape == (n_worlds, n_drones, 4)
    assert sim.controls.thrust.shape == (n_worlds, n_drones, 4)
    assert sim.controls.state.shape == (n_worlds, n_drones, 13)
    assert sim.controls.state.device == jax.devices(device)[0]


@pytest.mark.unit
@pytest.mark.parametrize("device", ["gpu", "cpu"])
@pytest.mark.parametrize("physics", Physics)
@pytest.mark.parametrize("n_worlds", [1, 2])
@pytest.mark.parametrize("n_drones", [1, 3])
def test_reset(device: str, physics: Physics, n_worlds: int, n_drones: int):
    """Test that reset without mask resets all worlds to default state."""
    skip_unavailable_device(device)
    sim = Sim(n_worlds=n_worlds, n_drones=n_drones, physics=physics, device=device)
    if physics == Physics.mujoco:
        return  # MuJoCo is not yet supported. TODO: Enable once supported

    # Modify states
    sim.steps = sim.steps + 100
    sim.last_ctrl_steps = sim.last_ctrl_steps + 100
    sim.states = sim.states.replace(pos=sim.states.pos.at[:, :, 2].set(1.0))
    sim.controls = sim.controls.replace(attitude=sim.controls.attitude.at[:, :, 2].set(1.0))
    sim.params = sim.params.replace(mass=sim.params.mass.at[:, n_drones - 1].set(1.0))
    sim.controls = sim.controls.replace(staged_attitude=jnp.ones_like(sim.controls.staged_attitude))
    sim.controls = sim.controls.replace(state=jnp.ones_like(sim.controls.state))
    sim.reset()

    for k, v in to_state_dict(sim.states).items():
        default = getattr(sim.defaults["states"], k)
        if not isinstance(v, jnp.ndarray) or not isinstance(default, jnp.ndarray):
            continue
        assert v.shape == default.shape, f"{k} shape mismatch"
        assert v.device == default.device, f"{k} device mismatch"
        assert jnp.all(v == default), f"{k} value mismatch"
    for k, v in to_state_dict(sim.controls).items():
        default = getattr(sim.defaults["controls"], k)
        if not isinstance(v, jnp.ndarray) or not isinstance(default, jnp.ndarray):
            continue
        assert v.shape == default.shape, f"{k} shape mismatch"
        assert v.device == default.device, f"{k} device mismatch"
        assert jnp.all(v == default), f"{k} value mismatch"
    for k, v in to_state_dict(sim.params).items():
        default = getattr(sim.defaults["params"], k)
        if not isinstance(v, jnp.ndarray) or not isinstance(default, jnp.ndarray):
            continue
        assert v.shape == default.shape, f"{k} shape mismatch"
        assert v.device == default.device, f"{k} device mismatch"
        assert jnp.all(v == default), f"{k} value mismatch"
    assert jnp.all(sim.steps == 0), "Steps must be reset to 0"
    assert jnp.all(sim.last_ctrl_steps == -sim.freq), "Last control steps must be reset to -freq"


@pytest.mark.unit
@pytest.mark.parametrize("device", ["gpu", "cpu"])
@pytest.mark.parametrize("physics", Physics)
def test_reset_masked(device: str, physics: Physics):
    """Test that reset with mask only resets specified worlds."""
    skip_unavailable_device(device)
    sim = Sim(n_worlds=2, n_drones=1, physics=physics, device=device)

    # Modify states
    sim.states = sim.states.replace(pos=sim.states.pos.at[:, :, 2].set(1.0))
    sim.controls = sim.controls.replace(attitude=sim.controls.attitude.at[:, :, 2].set(1.0))
    sim.params = sim.params.replace(mass=sim.params.mass.at[:, 0].set(1.0))
    sim.steps = sim.steps + 100

    # Reset only first world
    mask = jnp.array([True, False])
    sim.reset(mask)

    # Check world 1 was reset to defaults
    for k, v in to_state_dict(sim.states).items():
        default = getattr(sim.defaults["states"], k)
        if not isinstance(v, jnp.ndarray) or not isinstance(default, jnp.ndarray):
            continue
        assert v.shape == default.shape, f"{k} shape mismatch"
        assert v.device == default.device, f"{k} device mismatch"
        assert jnp.all(v[0] == default[0]), f"{k} value mismatch"
    for k, v in to_state_dict(sim.controls).items():
        default = getattr(sim.defaults["controls"], k)
        if not isinstance(v, jnp.ndarray) or not isinstance(default, jnp.ndarray):
            continue
        assert v.shape == default.shape, f"{k} shape mismatch"
        assert v.device == default.device, f"{k} device mismatch"
        assert jnp.all(v[0] == default[0]), f"{k} value mismatch"
    for k, v in to_state_dict(sim.params).items():
        default = getattr(sim.defaults["params"], k)
        if not isinstance(v, jnp.ndarray) or not isinstance(default, jnp.ndarray):
            continue
        assert v.shape == default.shape, f"{k} shape mismatch"
        assert v.device == default.device, f"{k} device mismatch"
        assert jnp.all(v[0] == default[0]), f"{k} value mismatch"

    # Check world 2 kept modifications
    assert jnp.all(sim.states.pos[1, :, 2] == 1.0)
    assert jnp.all(sim.controls.attitude[1, :, 2] == 1.0)
    assert jnp.all(sim.params.mass[1, :, 0] == 1.0)


@pytest.mark.unit
@pytest.mark.parametrize("n_worlds", [1, 2])
@pytest.mark.parametrize("n_drones", [1, 3])
@pytest.mark.parametrize("physics", Physics)
@pytest.mark.parametrize("control", Control)
@pytest.mark.parametrize("device", ["gpu", "cpu"])
def test_sim_step(n_worlds: int, n_drones: int, physics: Physics, control: Control, device: str):
    skip_unavailable_device(device)
<<<<<<< HEAD
    sim = Sim(n_worlds=n_worlds, n_drones=n_drones, physics=physics, device=device, control=control)
=======
    if n_drones * n_worlds > 1 and controller == Controller.pycffirmware:
        return  # PyCFFirmware does not support multiple drones
    if physics != Physics.analytical and control == Control.thrust:
        return  # TODO: Remove when supported with sys_id
    sim = Sim(
        n_worlds=n_worlds,
        n_drones=n_drones,
        physics=physics,
        device=device,
        control=control,
        controller=controller,
    )
>>>>>>> 5f45655e
    try:
        for _ in range(2):
            sim.step()
    except NotImplementedError:  # TODO: Remove once MuJoCo is supported
        pytest.skip("Physics not implemented")


@pytest.mark.unit
@pytest.mark.parametrize("control_freq", [33, 50, 100, 200])
def test_sim_attitude_control(control_freq: int):
    sim = Sim(n_worlds=2, n_drones=3, control=Control.attitude, freq=100, control_freq=control_freq)
    can_control_1 = np.arange(6) * control_freq % sim.freq < control_freq
    can_control_2 = np.array([0, 0, 1, 2, 3, 4]) * control_freq % sim.freq < control_freq
    for i in range(6):
        cmd = np.random.rand(sim.n_worlds, sim.n_drones, 4)
        assert jnp.all(sim.controllable[0] == can_control_1[i]), f"Controllable 1 mismatch at t={i}"
        assert jnp.all(sim.controllable[1] == can_control_2[i]), f"Controllable 2 mismatch at t={i}"
        sim.attitude_control(cmd)
        sim.step()
        sim_cmd = sim.controls.attitude[0]
        if can_control_1[i]:
            assert jnp.all(sim_cmd == cmd[0]), f"Controls do not match at t={i}"
        else:
            assert not jnp.all(sim_cmd == cmd[0]), f"Controls shouldn't match at t={i}"
        sim_cmd = sim.controls.attitude[1]
        if can_control_2[i]:
            assert jnp.all(sim_cmd == cmd[1]), f"Controls do not match at t={i}"
        else:
            assert not jnp.all(sim_cmd == cmd[1]), f"Controls shouldn't match at t={i}"
        if i == 0:
            sim.reset(np.array([False, True]))  # Make world 2 asynchronous


@pytest.mark.unit
@pytest.mark.parametrize("device", ["gpu", "cpu"])
def test_sim_attitude_control_device(device: str):
    skip_unavailable_device(device)
    sim = Sim(n_worlds=2, n_drones=3, control=Control.attitude, device=device)
    cmd = np.random.rand(sim.n_worlds, sim.n_drones, 4)
    sim.attitude_control(cmd)
    assert isinstance(sim.controls.staged_attitude, jnp.ndarray), "Buffers must remain JAX arrays"
    assert jnp.all(sim.controls.staged_attitude == cmd), "Buffers must match command"


@pytest.mark.unit
@pytest.mark.parametrize("control_freq", [33, 50, 100, 200])
def test_sim_state_control(control_freq: int):
    sim = Sim(n_worlds=2, n_drones=3, control=Control.state, freq=100, control_freq=control_freq)
    can_control_1 = np.arange(6) * control_freq % sim.freq < control_freq
    can_control_2 = np.array([0, 0, 1, 2, 3, 4]) * control_freq % sim.freq < control_freq
    for i in range(6):
        cmd = np.random.rand(sim.n_worlds, sim.n_drones, 13)
        assert jnp.all(sim.controllable[0] == can_control_1[i]), f"Controllable 1 mismatch at t={i}"
        assert jnp.all(sim.controllable[1] == can_control_2[i]), f"Controllable 2 mismatch at t={i}"
        sim.state_control(cmd)
        last_attitude = sim.controls.staged_attitude
        sim.step()
        attitude = sim.controls.staged_attitude
        last_att, att = last_attitude[0], attitude[0]
        if can_control_1[i]:
            assert not jnp.all(att == last_att), f"Controls haven't been applied at t={i}"
        else:
            assert jnp.all(att == last_att), f"Controls should be unchanged at t={i}"
        last_att, att = last_attitude[1], attitude[1]
        if can_control_2[i]:
            assert not jnp.all(att == last_att), f"Controls haven't been applied at t={i}"
        else:
            assert jnp.all(att == last_att), f"Controls should be unchanged at t={i}"
        if i == 0:
            sim.reset(np.array([False, True]))  # Make world 2 asynchronous


@pytest.mark.unit
@pytest.mark.parametrize("device", ["gpu", "cpu"])
def test_sim_state_control_device(device: str):
    skip_unavailable_device(device)
    sim = Sim(n_worlds=2, n_drones=3, control=Control.state, device=device)
    cmd = np.random.rand(sim.n_worlds, sim.n_drones, 13)
    sim.state_control(cmd)
    assert isinstance(sim.controls.state, jnp.ndarray), "Buffers must remain JAX arrays"
    assert jnp.all(sim.controls.state == cmd), "Buffers must match command"


@pytest.mark.parametrize("device", ["gpu", "cpu"])
@pytest.mark.render
def test_render(device: str):
    skip_unavailable_device(device)
    sim = Sim(device=device)
    sim.render()
    sim.viewer.close()


@pytest.mark.unit
@pytest.mark.parametrize("device", ["gpu", "cpu"])
def test_device(device: str):
    skip_unavailable_device(device)
    sim = Sim(n_worlds=2, physics=Physics.sys_id, device=device)
    sim.step()
    assert sim.states.pos.device == jax.devices(device)[0]
    assert sim._mjx_data.qpos.device == jax.devices(device)[0]


@pytest.mark.unit
@pytest.mark.parametrize("device", ["gpu", "cpu"])
@pytest.mark.parametrize("n_worlds", [1, 2])
@pytest.mark.parametrize("n_drones", [1, 3])
def test_shape_consistency(device: str, n_drones: int, n_worlds: int):
    skip_unavailable_device(device)
    sim = Sim(n_worlds=n_worlds, n_drones=n_drones, physics=Physics.sys_id, device=device)
    qpos_shape, qvel_shape = sim._mjx_data.qpos.shape, sim._mjx_data.qvel.shape
    sim.step()
    assert sim._mjx_data.qpos.shape == qpos_shape, "step() should not change qpos shape"
    assert sim._mjx_data.qvel.shape == qvel_shape, "step() should not change qvel shape"<|MERGE_RESOLUTION|>--- conflicted
+++ resolved
@@ -32,13 +32,9 @@
 @pytest.mark.parametrize("device", ["gpu", "cpu"])
 @pytest.mark.parametrize("control", Control)
 @pytest.mark.parametrize("n_worlds", [1, 2])
-<<<<<<< HEAD
-def test_sim_creation(physics: Physics, device: str, control: Control, n_worlds: int):
-=======
 def test_sim_init(
     physics: Physics, device: str, control: Control, controller: Controller, n_worlds: int
 ):
->>>>>>> 5f45655e
     n_drones = 1
     skip_unavailable_device(device)
 
@@ -47,8 +43,6 @@
             n_worlds=n_worlds, n_drones=n_drones, physics=physics, device=device, control=control
         )
 
-<<<<<<< HEAD
-=======
     if n_drones * n_worlds > 1 and controller == Controller.pycffirmware:
         with pytest.raises(ConfigError):
             create_sim()
@@ -57,7 +51,6 @@
         with pytest.raises(ConfigError):  # TODO: Remove when supported with sys_id
             create_sim()
         return
->>>>>>> 5f45655e
     sim = create_sim()
     assert sim.n_worlds == n_worlds
     assert sim.n_drones == n_drones
@@ -180,9 +173,6 @@
 @pytest.mark.parametrize("device", ["gpu", "cpu"])
 def test_sim_step(n_worlds: int, n_drones: int, physics: Physics, control: Control, device: str):
     skip_unavailable_device(device)
-<<<<<<< HEAD
-    sim = Sim(n_worlds=n_worlds, n_drones=n_drones, physics=physics, device=device, control=control)
-=======
     if n_drones * n_worlds > 1 and controller == Controller.pycffirmware:
         return  # PyCFFirmware does not support multiple drones
     if physics != Physics.analytical and control == Control.thrust:
@@ -195,7 +185,6 @@
         control=control,
         controller=controller,
     )
->>>>>>> 5f45655e
     try:
         for _ in range(2):
             sim.step()
