import jax
import jax.numpy as jnp
import numpy as np
import gymnasium
from ml_collections import config_dict
from pyinstrument import Profiler
from pyinstrument.renderers.html import HTMLRenderer

from crazyflow.sim.core import Sim
import crazyflow.crazyflow_env.envs


def profile_step(sim_config: config_dict.ConfigDict, n_steps: int, device: str):
    sim = Sim(
        **sim_config
    )
    device = jax.devices(device)[0]
    ndim = 13 if sim.control == "state" else 4
    control_fn = sim.state_control if sim.control == "state" else sim.attitude_control
    cmd = np.zeros((sim.n_worlds, sim.n_drones, ndim))
    # Ensure JIT compiled dynamics and control
    sim.reset()
    control_fn(cmd)
    sim.step()
    control_fn(cmd)
    sim.step()
    sim.reset()
    jax.block_until_ready(sim.states.pos)

    profiler = Profiler()
    profiler.start()

    for _ in range(n_steps):
<<<<<<< HEAD
        sim.state_control(cmd)
=======
        control_fn(cmd)
        # sim.reset()
>>>>>>> 71cc44f6
        sim.step()
        jax.block_until_ready(sim.states.pos)
    profiler.stop()
    renderer = HTMLRenderer()
    renderer.open_in_browser(profiler.last_session)

def profile_gym_env_step(sim_config: config_dict.ConfigDict, n_steps: int, device: str):
    device = jax.devices(device)[0]

    envs = gymnasium.make_vec(
        "crazyflow_env/CrazyflowVectorEnvReachGoal-v0",
        max_episode_steps=200,
        return_datatype="numpy",
        num_envs=sim_config.n_worlds,
        jax_random_key=42,
        **sim_config,
    )

    # Action for going up (in attitude control)
    action = np.zeros((sim_config.n_worlds, sim_config.n_drones, 13),dtype=np.float32).reshape(sim_config.n_worlds, -1)

    # step through env once to ensure JIT compilation
    _, _ = envs.reset_all(seed=42)
    _, _, _, _, _ = envs.step(action)
    _, _ = envs.reset_all(seed=42)
    _, _, _, _, _ = envs.step(action)
    _, _ = envs.reset_all(seed=42)
    _, _, _, _, _ = envs.step(action)
    _, _ = envs.reset_all(seed=42)
    
    jax.block_until_ready(envs.unwrapped.sim._mjx_data)  # Ensure JIT compiled dynamics

    profiler = Profiler()
    profiler.start()

    for _ in range(n_steps):
        _, _, _, _, _ = envs.step(action)
        jax.block_until_ready(envs.unwrapped.sim._mjx_data)
    profiler.stop()
    renderer = HTMLRenderer()
    renderer.open_in_browser(profiler.last_session)
    envs.close()

def main():
    device = "cpu"
    sim_config = config_dict.ConfigDict()
    sim_config.n_worlds = 1
    sim_config.n_drones = 1
    sim_config.physics = "analytical"
    sim_config.control = "state"
    sim_config.controller = "emulatefirmware"
    sim_config.device = device

    profile_step(sim_config, 1000, device)
    # old | new
    # sys_id + attitude:
    # 0.61 reset, 0.61 step  |  0.61 reset, 0.61 step
    # sys_id + state:
    # 14.53 step, 0.53 reset |  0.75 reset, 0.88 step

    # Analytical + attitude:
    # 0.75 reset, 9.38 step  |  0.75 reset, 0.80 step
    # Analytical + state:
    # 0.75 reset, 15.1 step  |  0.75 reset, 0.82 step

    profile_gym_env_step(sim_config, 1000, device)



if __name__ == "__main__":
    main()<|MERGE_RESOLUTION|>--- conflicted
+++ resolved
@@ -31,12 +31,8 @@
     profiler.start()
 
     for _ in range(n_steps):
-<<<<<<< HEAD
-        sim.state_control(cmd)
-=======
         control_fn(cmd)
         # sim.reset()
->>>>>>> 71cc44f6
         sim.step()
         jax.block_until_ready(sim.states.pos)
     profiler.stop()
