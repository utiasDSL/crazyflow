--- conflicted
+++ resolved
@@ -145,13 +145,8 @@
         if seed is not None:
             self.jax_key = jax.random.key(seed)
 
-<<<<<<< HEAD
         self.reset(mask=jnp.ones((self.sim.n_worlds), dtype=jnp.bool_, device=self.device))
         self.prev_done = jnp.zeros((self.sim.n_worlds), dtype=jnp.bool_, device=self.device)
-=======
-        self.reset_masked(mask=jnp.ones((self.sim.n_worlds), dtype=jnp.bool_)) # reset all envs
-        self.prev_done = jnp.zeros((self.sim.n_worlds), dtype=jnp.bool_)
->>>>>>> 97b12c6c
         return self._obs(), {}
 
     def reset_masked(self, mask: Array) -> None:
@@ -218,11 +213,7 @@
 
     def _obs(self) -> dict[str, Array]:
         fields = self.obs_keys
-<<<<<<< HEAD
-        states = [maybe_to_numpy(getattr(self.sim.data.states, field), convert) for field in fields]
-=======
         states = [getattr(self.sim.states, field) for field in fields]
->>>>>>> 97b12c6c
         return {k: v for k, v in zip(fields, states)}
 
 
@@ -350,12 +341,9 @@
 
     def _get_obs(self) -> dict[str, Array]:
         obs = super()._get_obs()
-<<<<<<< HEAD
         obs["difference_to_goal"] = [self.goal - self.sim.data.states.pos]
         return obs
-=======
-        obs["difference_to_goal"] = [self.goal - self.sim.states.pos]
-        return obs
+
 
 class CrazyflowRL(VectorWrapper):
     """Wrapper to use the crazyflow JAX environments with common DRL frameworks.
@@ -363,10 +351,7 @@
     and rescales them to the action space expected in simulation.
     """
 
-    def __init__(
-        self,
-        env: VectorEnv,
-    ):
+    def __init__(self, env: VectorEnv):
         super().__init__(env)
 
         # Simulation action space bounds
@@ -374,12 +359,8 @@
         self.action_sim_high = self.single_action_space.high
 
         # Compute scale and mean for rescaling
-        self.action_scale = jnp.array(
-            (self.action_sim_high - self.action_sim_low) / 2.0
-        )
-        self.action_mean = jnp.array(
-            (self.action_sim_high + self.action_sim_low) / 2.0
-        )
+        self.action_scale = jnp.array((self.action_sim_high - self.action_sim_low) / 2.0)
+        self.action_mean = jnp.array((self.action_sim_high + self.action_sim_low) / 2.0)
 
         # Modify the wrapper's action space to [-1, 1]
         self.single_action_space.low = -np.ones_like(self.action_sim_low)
@@ -396,9 +377,6 @@
         rescaled_actions = actions * self.action_scale + self.action_mean
 
         # Ensure actions are within the valid range of the simulation action space
-        rescaled_actions = np.clip(
-            rescaled_actions, self.action_sim_low, self.action_sim_high
-        )
-
-        return rescaled_actions
->>>>>>> 97b12c6c
+        rescaled_actions = np.clip(rescaled_actions, self.action_sim_low, self.action_sim_high)
+
+        return rescaled_actions