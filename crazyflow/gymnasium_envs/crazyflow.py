import math
import warnings
from functools import partial
from typing import Literal

import jax
import jax.numpy as jnp
from flax.struct import dataclass
from gymnasium import spaces
from gymnasium.vector import VectorEnv
from gymnasium.vector.utils import batch_space
from jax import Array
from numpy.typing import NDArray

from crazyflow.control.controller import MAX_THRUST, MIN_THRUST, Control
from crazyflow.sim.core import Sim
from crazyflow.sim.structs import SimState


@dataclass
class RescaleParams:
    scale_factor: Array
    mean: Array


CONTROL_RESCALE_PARAMS = {
    "state": None,
    "thrust": None,
    "attitude": RescaleParams(
        scale_factor=jnp.array(
            [4 * (MAX_THRUST - MIN_THRUST) / 2, jnp.pi / 6, jnp.pi / 6, jnp.pi / 6]
        ),
        mean=jnp.array([4 * (MIN_THRUST + MAX_THRUST) / 2, 0.0, 0.0, 0.0]),
    ),
}


@partial(jax.jit, static_argnames=["convert"])
def maybe_to_numpy(data: Array, convert: bool) -> NDArray | Array:
    """Converts data to numpy array if convert is True."""
    return jax.lax.cond(convert, lambda: jax.device_get(data), lambda: data)


class CrazyflowBaseEnv(VectorEnv):
    """JAX Gymnasium environment for Crazyflie simulation."""

    def __init__(
        self,
        *,
        num_envs: int = 1,  # required for VectorEnv
        time_horizon_in_seconds: int = 10,
        return_datatype: Literal["numpy", "jax"] = "jax",
        **kwargs: dict,
    ):
        """Summary: Initializes the CrazyflowEnv.

        Args:
            num_envs: The number of environments to run in parallel.
            time_horizon_in_seconds: The time horizon after which episodes are truncated.
            return_datatype: The data type for returned arrays, either "numpy" or "jax". If "numpy",
                the returned arrays will be numpy arrays on the CPU. If "jax", the returned arrays
                will be jax arrays on the "device" specified for the simulation.
            **kwargs: Takes arguments that are passed to the Crazyfly simulation.
        """
        assert num_envs == kwargs["n_worlds"], "num_envs must be equal to n_worlds"

        # Set random initial seed for JAX. For seeding, people should use the reset function
        jax_seed = int(self.np_random.random() * 2**32)
        self.jax_key = jax.random.key(jax_seed)

        self.num_envs = num_envs
        self.return_datatype = return_datatype
        self.device = jax.devices(kwargs["device"])[0]
<<<<<<< HEAD
        self.time_horizon_in_seconds = jnp.array(
            time_horizon_in_seconds, dtype=jnp.int32, device=self.device
        )
=======
        self.max_episode_steps = max_episode_steps
>>>>>>> c2a40572

        self.sim = Sim(**kwargs)

        assert (
            self.sim.freq >= self.sim.control_freq
        ), "Simulation frequency must be higher than control frequency"
        if not self.sim.freq % self.sim.control_freq == 0:
            warnings.warn(
                "Simulation frequency should be a multiple of control frequency. We can handle the other case, but we highly recommend to change the simulation frequency to a multiple of the control frequency."
            )

        self.n_substeps = self.sim.freq // self.sim.control_freq

        self.prev_done = jnp.zeros((self.sim.n_worlds), dtype=jnp.bool_, device=self.device)

        self.single_action_space = spaces.Box(
            -1,
            1,
            shape=(math.prod(getattr(self.sim.controls, self.sim.control).shape[1:]),),
            dtype=jnp.float32,
        )
        self.action_space = batch_space(self.single_action_space, self.sim.n_worlds)

        self.states_to_include_in_obs = ["pos", "quat", "vel", "ang_vel", "rpy_rates"]
        self._obs_size = 0
        for state in self.states_to_include_in_obs:
            if state == "pos":
                self._obs_size += math.prod(
                    getattr(self.sim.states, state)[0, :, 2].shape
                )  # exclude x-y coordinates
            else:
                self._obs_size += math.prod(getattr(self.sim.states, state).shape[1:])
        self.single_observation_space = spaces.Box(
            -jnp.inf, jnp.inf, shape=(self._obs_size,), dtype=jnp.float32
        )
        self.observation_space = batch_space(self.single_observation_space, self.sim.n_worlds)

    def step(self, action: Array) -> tuple[Array, Array, Array, Array, dict]:
        assert self.action_space.contains(action), f"{action!r} ({type(action)}) invalid"
        action = self._sanitize_action(action, self.sim.n_worlds, self.sim.n_drones, self.device)
        action = self._rescale_action(action, self.sim.control)

        match self.sim.control:
            case Control.state:
                raise NotImplementedError(
                    "Possibly you want to control state differences instead of absolute states"
                )
            case Control.attitude:
                self.sim.attitude_control(action)
            case Control.thrust:
                self.sim.thrust_control(action)
            case _:
                raise ValueError(f"Invalid control type {self.sim.control}")

        for _ in range(self.n_substeps):
            self.sim.step()
        # Reset all environments which terminated or were truncated in the last step
        if jnp.any(self.prev_done):
            self.reset(mask=self.prev_done)

        terminated = self.terminated
        truncated = self.truncated
        self.prev_done = self._done(terminated, truncated)

        convert = self.return_datatype == "numpy"
        terminated = maybe_to_numpy(terminated, convert)
        truncated = maybe_to_numpy(truncated, convert)
        return self._obs(), self.reward, terminated, truncated, {}

    @staticmethod
    @partial(jax.jit, static_argnames=["n_worlds", "n_drones", "device"])
    def _sanitize_action(action: Array, n_worlds: int, n_drones: int, device: str) -> Array:
        return jnp.array(action, device=device).reshape((n_worlds, n_drones, -1))

    @staticmethod
    @partial(jax.jit, static_argnames=["control_type"])
    def _rescale_action(action: Array, control_type: str) -> Array:
        """Rescales actions based on the control type.

        Args:
            action (Array): Input actions to rescale.
            control_type (str): The type of control (`state`, `attitude`, or `thrust`).

        Returns:
            Array: Rescaled actions.
        """
        params = CONTROL_RESCALE_PARAMS.get(control_type)
        if params is None:
            raise NotImplementedError(
                f"Rescaling not implemented for control type '{control_type}'"
            )
        return action * params.scale_factor + params.mean

    @staticmethod
    @jax.jit
    def _done(terminated: Array, truncated: Array) -> Array:
        return jnp.logical_or(terminated, truncated)

    def reset_all(
        self, *, seed: int | None = None, options: dict | None = None
    ) -> tuple[dict[str, Array], dict]:
        super().reset(seed=seed)
        if seed is not None:
            self.jax_key = jax.random.key(seed)
        # Resets ALL (!) environments
        if options is None:
            options = {}

        self.reset(mask=jnp.ones((self.sim.n_worlds), dtype=jnp.bool_))

        self.prev_done = jnp.zeros((self.sim.n_worlds), dtype=jnp.bool_)

        return self._obs(), {}

    def reset(self, mask: Array) -> None:
        self.sim.reset(mask=mask)

        mask3d = mask[:, None, None]

        # NOTE Setting initial ryp_rate when using physics.sys_id will not have an impact

        # Sample initial pos
        self.jax_key, subkey = jax.random.split(self.jax_key)
        init_pos = jax.random.uniform(
            key=subkey,
            shape=(self.sim.n_worlds, self.sim.n_drones, 3),
            minval=jnp.array([-1.0, -1.0, 1.0]),  # x,y,z
            maxval=jnp.array([1.0, 1.0, 2.0]),  # x,y,z
        )
        self.sim.states = self.sim.states.replace(
            pos=jnp.where(mask3d, init_pos, self.sim.states.pos)
        )

        # Sample initial vel
        self.jax_key, subkey = jax.random.split(self.jax_key)
        init_vel = jax.random.uniform(
            key=subkey, shape=(self.sim.n_worlds, self.sim.n_drones, 3), minval=-1.0, maxval=1.0
        )
        self.sim.states = self.sim.states.replace(
            vel=jnp.where(mask3d, init_vel, self.sim.states.vel)
        )

    @property
    def reward(self) -> Array:
        return self._reward(self.terminated, self.sim.states)

    @property
    def terminated(self) -> Array:
        return self._terminated(self.prev_done, self.sim.states, self.sim.contacts())

    @property
    def truncated(self) -> Array:
        return self._truncated(
            self.prev_done, self.sim.time, self.time_horizon_in_seconds, self.n_substeps
        )

    def _reward() -> None:
        raise NotImplementedError

    @staticmethod
    @jax.jit
    def _terminated(dones: Array, states: SimState, contacts: Array) -> Array:
        contact = jnp.any(contacts, axis=1)
        z_coords = states.pos[..., 2]
        below_ground = jnp.any(
            z_coords < -0.1, axis=1
        )  # Sanity check if we are below the ground. Should not be triggered due to collision checking
        terminated = jnp.logical_or(below_ground, contact)
        return jnp.where(dones, False, terminated)

    @staticmethod
<<<<<<< HEAD
    @jax.jit
    def _truncated(
        dones: Array, time: Array, time_horizon_in_seconds: Array, n_substeps: Array
    ) -> Array:
        truncated = time >= time_horizon_in_seconds
=======
    @partial(jax.jit, static_argnames=["max_episode_steps", "n_substeps"])
    def _truncated(dones: Array, steps: Array, max_episode_steps: int, n_substeps: int) -> Array:
        truncated = steps / n_substeps >= max_episode_steps
>>>>>>> c2a40572
        return jnp.where(dones, False, truncated)

    def render(self):
        self.sim.render()

    def _obs(self) -> dict[str, Array]:
        convert = self.return_datatype == "numpy"
        fields = self.states_to_include_in_obs
        states = [maybe_to_numpy(getattr(self.sim.states, field), convert) for field in fields]
        obs = {k: v for k, v in zip(fields, states)}
        if "pos" in obs:
            obs["pos"] = obs["pos"][..., 2]
        return obs


class CrazyflowEnvReachGoal(CrazyflowBaseEnv):
    """JAX Gymnasium environment for Crazyflie simulation."""

    def __init__(self, **kwargs: dict):
        assert kwargs["n_drones"] == 1, "Currently only supported for one drone"

        super().__init__(**kwargs)
        self._obs_size += 3  # difference to goal position
        self.single_observation_space = spaces.Box(
            -jnp.inf, jnp.inf, shape=(self._obs_size,), dtype=jnp.float32
        )
        self.observation_space = batch_space(self.single_observation_space, self.sim.n_worlds)
        self.goal = jnp.zeros((kwargs["n_worlds"], 3), dtype=jnp.float32, device=self.device)

    @property
    def reward(self) -> Array:
        return self._reward(self.terminated, self.sim.states, self.goal)

    @staticmethod
    @jax.jit
    def _reward(terminated: Array, states: SimState, goal: Array) -> Array:
        norm_distance = jnp.linalg.norm(states.pos - goal, axis=2)
        reward = jnp.exp(-2.0 * norm_distance)
        return jnp.where(terminated, -1.0, reward)

    def reset(self, mask: Array) -> None:
        super().reset(mask)

        # Generate new goals
        self.jax_key, subkey = jax.random.split(self.jax_key)
        new_goals = jax.random.uniform(
            key=subkey,
            shape=(self.sim.n_worlds, 3),
            minval=jnp.array([-1.0, -1.0, 0.5]),  # x,y,z
            maxval=jnp.array([1.0, 1.0, 1.5]),  # x,y,z
        )
        self.goal = self.goal.at[mask].set(new_goals[mask])

    def _obs(self) -> dict[str, Array]:
        obs = super()._obs()
        obs["difference_to_goal"] = [self.goal - self.sim.states.pos]
        return obs


class CrazyflowEnvTargetVelocity(CrazyflowBaseEnv):
    """JAX Gymnasium environment for Crazyflie simulation."""

    def __init__(self, **kwargs: dict):
        assert kwargs["n_drones"] == 1, "Currently only supported for one drone"

        super().__init__(**kwargs)
        self._obs_size += 3  # difference to target velocity
        self.single_observation_space = spaces.Box(
            -jnp.inf, jnp.inf, shape=(self._obs_size,), dtype=jnp.float32
        )
        self.observation_space = batch_space(self.single_observation_space, self.sim.n_worlds)

        self.target_vel = jnp.zeros((kwargs["n_worlds"], 3), dtype=jnp.float32)

    @property
    def reward(self) -> Array:
        return self._reward(self.terminated, self.sim.states, self.target_vel)

    @staticmethod
    @jax.jit
    def _reward(terminated: Array, states: SimState, target_vel: Array) -> Array:
        norm_distance = jnp.linalg.norm(states.vel - target_vel, axis=2)
        reward = jnp.exp(-norm_distance)
        return jnp.where(terminated, -1.0, reward)

    def reset(self, mask: Array) -> None:
        super().reset(mask)

        # Generate new target_vels
        self.jax_key, subkey = jax.random.split(self.jax_key)
        new_target_vel = jax.random.uniform(
            key=subkey,
            shape=(self.sim.n_worlds, 3),
            minval=jnp.array([-1.0, -1.0, -1.0]),  # x,y,z
            maxval=jnp.array([1.0, 1.0, 1.0]),  # x,y,z
        )
        self.target_vel = self.target_vel.at[mask].set(new_target_vel[mask])

    def _obs(self) -> dict[str, Array]:
        obs = super()._obs()
        obs["difference_to_target_vel"] = [self.target_vel - self.sim.states.vel]
        return obs


class CrazyflowEnvLanding(CrazyflowBaseEnv):
    """JAX Gymnasium environment for Crazyflie simulation."""

    def __init__(self, **kwargs: dict):
        assert kwargs["n_drones"] == 1, "Currently only supported for one drone"

        super().__init__(**kwargs)
        self._obs_size += 3  # difference to goal position
        self.single_observation_space = spaces.Box(
            -jnp.inf, jnp.inf, shape=(self._obs_size,), dtype=jnp.float32
        )
        self.observation_space = batch_space(self.single_observation_space, self.sim.n_worlds)

        self.goal = jnp.zeros((kwargs["n_worlds"], 3), dtype=jnp.float32)
        self.goal = self.goal.at[..., 2].set(0.1)  # 10cm above ground

    @property
    def reward(self) -> Array:
        return self._reward(self.terminated, self.sim.states, self.goal)

    @staticmethod
    @jax.jit
    def _reward(terminated: Array, states: SimState, goal: Array) -> Array:
        norm_distance = jnp.linalg.norm(states.pos - goal, axis=2)
        speed = jnp.linalg.norm(states.vel, axis=2)
        reward = jnp.exp(-2.0 * norm_distance) * jnp.exp(-2.0 * speed)
        return jnp.where(terminated, -1.0, reward)

    def reset(self, mask: Array) -> None:
        super().reset(mask)

    def _get_obs(self) -> dict[str, Array]:
        obs = super()._get_obs()
        obs["difference_to_goal"] = [self.goal - self.sim.states.pos]
        return obs<|MERGE_RESOLUTION|>--- conflicted
+++ resolved
@@ -71,13 +71,9 @@
         self.num_envs = num_envs
         self.return_datatype = return_datatype
         self.device = jax.devices(kwargs["device"])[0]
-<<<<<<< HEAD
         self.time_horizon_in_seconds = jnp.array(
             time_horizon_in_seconds, dtype=jnp.int32, device=self.device
         )
-=======
-        self.max_episode_steps = max_episode_steps
->>>>>>> c2a40572
 
         self.sim = Sim(**kwargs)
 
@@ -249,17 +245,11 @@
         return jnp.where(dones, False, terminated)
 
     @staticmethod
-<<<<<<< HEAD
     @jax.jit
     def _truncated(
         dones: Array, time: Array, time_horizon_in_seconds: Array, n_substeps: Array
     ) -> Array:
         truncated = time >= time_horizon_in_seconds
-=======
-    @partial(jax.jit, static_argnames=["max_episode_steps", "n_substeps"])
-    def _truncated(dones: Array, steps: Array, max_episode_steps: int, n_substeps: int) -> Array:
-        truncated = steps / n_substeps >= max_episode_steps
->>>>>>> c2a40572
         return jnp.where(dones, False, truncated)
 
     def render(self):
