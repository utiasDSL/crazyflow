from functools import partial
from pathlib import Path
from typing import Any, Callable, TypeVar

import jax
import jax.numpy as jnp
import mujoco
import mujoco.mjx as mjx
from einops import rearrange
from gymnasium.envs.mujoco.mujoco_rendering import MujocoRenderer
from jax import Array
from mujoco.mjx import Data, Model

<<<<<<< HEAD
from crazyflow.control.controller import J_INV, Control, J, attitude2rpm
from crazyflow.exception import NotInitializedError
from crazyflow.sim.fused import fused_analytical_dynamics, fused_identified_dynamics, state2attitude
from crazyflow.sim.integration import Integrator
=======
from crazyflow.constants import J_INV, J
from crazyflow.control.controller import Control, Controller
from crazyflow.exception import ConfigError, NotInitializedError
from crazyflow.sim.fused import (
    fused_analytical_dynamics,
    fused_identified_dynamics,
    fused_masked_attitude2rpm,
    fused_masked_state2attitude,
    fused_masked_thrust2rpm,
    fused_rpms2collective_wrench,
)
>>>>>>> c66b0d78
from crazyflow.sim.physics import Physics
from crazyflow.sim.structs import (
    SimControls,
    SimData,
    SimParams,
    SimState,
    default_controls,
    default_core,
    default_params,
    default_state,
)
from crazyflow.utils import clone_body, grid_2d


class Sim:
    default_path = Path(__file__).parents[1] / "models/cf2/scene.xml"

    def __init__(
        self,
        n_worlds: int = 1,
        n_drones: int = 1,
        physics: Physics = Physics.default,
        control: Control = Control.default,
        integrator: Integrator = Integrator.default,
        freq: int = 500,
        control_freq: int = 500,
        device: str = "cpu",
        xml_path: Path | None = None,
    ):
        assert Physics(physics) in Physics, f"Physics mode {physics} not implemented"
        assert Control(control) in Control, f"Control mode {control} not implemented"
        self.physics = physics
        self.control = control
        self.integrator = integrator
        self.device = jax.devices(device)[0]
<<<<<<< HEAD
=======
        self.freq = freq
        self.control_freq = control_freq
        self.dt = jnp.array(1 / freq, device=self.device)
        # pycffirmware uses global states which make it impossible to simulate multiple drones at
        # the same time. We raise if the user tries a combination of pycffirmware and drones > 1.
        if controller == Controller.pycffirmware and n_worlds * n_drones != 1:
            raise ConfigError("pycffirmware controller is only supported for single drone sims")
        if control == Control.thrust and physics != Physics.analytical:
            raise ConfigError("Thrust control is only supported for analytical physics")
>>>>>>> c66b0d78
        # Allocate internal states and controls for analytical and sys_id physics.
        self.n_worlds = n_worlds
        self.n_drones = n_drones
        self.default_data: SimData | None = None  # Populated at the end of self.setup()
        self._default_mask = jnp.ones((n_worlds,), dtype=bool, device=self.device)
        # Allocate internal states and controls
        states = default_state(n_worlds, n_drones, self.device)
        controls = default_controls(n_worlds, n_drones, control_freq, control_freq, self.device)
        params = default_params(n_worlds, n_drones, 0.025, J, J_INV, self.device)
        sim = default_core(freq, jnp.zeros((n_worlds, 1), dtype=jnp.int32, device=self.device))
        self.data = SimData(states=states, controls=controls, params=params, sim=sim)
        # Initialize MuJoCo world and data
        self._xml_path = xml_path or self.default_path
        self._spec, self._mj_model, self._mj_data, self._mjx_model, self._mjx_data = self.setup_mj()
        self.viewer: MujocoRenderer | None = None
        self._step = self.setup_pipeline()  # Overwrite _step with the compiled pipeline

    def setup_mj(self) -> tuple[Any, Any, Any, Model, Data]:
        assert self._xml_path.exists(), f"Model file {self._xml_path} does not exist"
        spec = mujoco.MjSpec.from_file(str(self._xml_path))
        # Add additional drones to the world
        for i in range(1, self.n_drones):
            clone_body(spec.worldbody, spec.find_body("drone0"), f"drone{i}")
        mj_model = spec.compile()
        mj_data = mujoco.MjData(mj_model)
        mjx_model = mjx.put_model(mj_model, device=self.device)
        mjx_data = mjx.put_data(mj_model, mj_data, device=self.device)
        mjx_data = jax.vmap(lambda _: mjx_data)(jnp.arange(self.n_worlds))
        if self.n_drones > 1:  # If multiple drones, arrange them in a grid
            grid = grid_2d(self.n_drones)
            states = self.data.states.replace(pos=self.data.states.pos.at[..., :2].set(grid))
            self.data = self.data.replace(states=states)
            mjx_data = self.sync_sim2mjx(self.data, mjx_data, mjx_model)
            # Update default to reflect changes after resetting
        self.default_data = self.data.replace()
        return spec, mj_model, mj_data, mjx_model, mjx_data

    def setup_pipeline(self) -> Callable[[SimData, int], SimData]:
        """Setup the chain of functions that are called in Sim.step().

        We know all the functions that are called in succession since the simulation is configured
        at initialization time. Instead of branching through options at runtime, we construct a step
        function at initialization that selects the correct functions based on the settings.

        Warning:
            If any settings change, the pipeline of functions needs to be reconstructed.
        """
        # The ``generate_xxx_fn`` methods return functions, not the results of calling those
        # functions. They act as factories that produce building blocks for the construction of our
        # simulation pipeline.
        ctrl_fn = self.generate_control_fn()
        physics_fn = self.generate_physics_fn()

        # None is required by jax.lax.scan to unpack the tuple returned by single_step.
        def single_step(data: SimData, _: None) -> tuple[SimData, None]:
            data = ctrl_fn(data)
            data = physics_fn(data)
            # data = integrator_fn(data)
            data = data.replace(sim=data.sim.replace(steps=data.sim.steps + 1))
            return data, None

        # ``scan`` can be lowered to a single WhileOp, reducing compilation times while still fusing
        # the loops and giving XLA maximum freedom to reorder operations and jointly optimize the
        # pipeline. This is especially relevant for the common use case of running multiple sim
        # steps in an outer loop, e.g. in gym environments.
        # Having n_steps as a static argument is fine, since patterns with n_steps > 1 will almost
        # always use the same n_steps value for successive calls.
        @partial(jax.jit, static_argnames="n_steps")
        def step(
            data: SimData, mjx_data: Data, mjx_model: Model, n_steps: int = 1
        ) -> tuple[SimData, Data]:
            data, _ = jax.lax.scan(single_step, data, length=n_steps)
            mjx_data = self.sync_sim2mjx(data, mjx_data, mjx_model)
            return data, mjx_data

        return step

    def reset(self, mask: Array | None = None):
        """Reset the simulation to the initial state.

        Args:
            mask: Boolean array of shape (n_worlds, ) that indicates which worlds to reset. If None,
                all worlds are reset.
        """
        mask = self._default_mask if mask is None else mask
        assert mask.shape == (self.n_worlds,), f"Mask shape mismatch {mask.shape}"
        self.data = self._reset(self.data, self.default_data, mask)
        self._mjx_data = self.sync_sim2mjx(self.data, self._mjx_data, self._mjx_model)

    def step(self, n_steps: int = 1):
        """Simulate all drones in all worlds for n time steps."""
        assert n_steps > 0, "Number of steps must be positive"
        self.data, self._mjx_data = self._step(self.data, self._mjx_data, self._mjx_model, n_steps)

    def attitude_control(self, controls: Array):
        """Set the desired attitude for all drones in all worlds."""
        assert controls.shape == (self.n_worlds, self.n_drones, 4), "controls shape mismatch"
        assert self.control == Control.attitude, "Attitude control is not enabled by the sim config"
        self.data = attitude_control(controls, self.data, self.device)

    def state_control(self, controls: Array):
        """Set the desired state for all drones in all worlds."""
        assert controls.shape == (self.n_worlds, self.n_drones, 13), "controls shape mismatch"
        assert self.control == Control.state, "State control is not enabled by the sim config"
        self.data = state_control(controls, self.data, self.device)

<<<<<<< HEAD
    def thrust_control(self, controls: Array):
        raise NotImplementedError
=======
    def thrust_control(self, cmd: Array):
        """Set the desired thrust for all drones in all worlds."""
        assert cmd.shape == (self.n_worlds, self.n_drones, 4), "Command shape mismatch"
        assert self.control == Control.thrust, "Thrust control is not enabled by the sim config"
        self.controls = self._thrust_control(cmd, self.controls, self.device)
>>>>>>> c66b0d78

    def render(self):
        if self.viewer is None:
            self.viewer = MujocoRenderer(self._mj_model, self._mj_data)
        self._mj_data.qpos[:] = mjx.get_data(m=self._mj_model, d=self._mjx_data)[0].qpos
        mujoco.mj_forward(self._mj_model, self._mj_data)
        self.viewer.render("human")

    def close(self):
        if self.viewer is not None:
            self.viewer.close()

    @property
    def time(self) -> Array:
        return self.data.sim.steps / self.data.sim.freq

    @property
    def freq(self) -> int:
        return self.data.sim.freq

    @property
    def controllable(self) -> Array:
        """Boolean array of shape (n_worlds,) that indicates which worlds are controllable.

        A world is controllable if the last control step was more than 1/control_freq seconds ago.
        Desired controls get stashed in the staged control buffers and are applied in `step`
        as soon as the controller frequency allows for an update. Successive control updates that
        happen before the staged buffers are applied overwrite the desired values.
        """
        controls = self.data.controls
        match self.control:
            case Control.state:
                control_steps, control_freq = controls.state_steps, controls.state_freq
            case Control.attitude:
                control_steps, control_freq = controls.attitude_steps, controls.attitude_freq
            case _:
                raise NotImplementedError(f"Control mode {self.control} not implemented")
        return controllable(self.data.sim.steps, self.data.sim.freq, control_steps, control_freq)

    def contacts(self, body: str | None = None) -> Array:
        """Get contact information from the simulation.

        Args:
            body: Optional body name to filter contacts for. If None, returns flags for all bodies.

        Returns:
            An boolean array of shape (n_worlds,) that is True if any contact is present.
        """
        if body is None:
            return self._mjx_data.contact.dist < 0
        body_id = self._mj_model.body(body).id
        geom_start = self._mj_model.body_geomadr[body_id]
        geom_count = self._mj_model.body_geomnum[body_id]
        return contacts(geom_start, geom_count, self._mjx_data)

<<<<<<< HEAD
=======
    def _step_sys_id(self):
        mask = self.controllable
        # Optional optimization: check if mask.any() before updating the controls. This breaks jax's
        # gradient tracing, so we omit it for now.
        if self.control == Control.state:
            self.controls = self._masked_state_controls_update(mask, self.controls)
            self.controls = fused_masked_state2attitude(mask, self.states, self.controls, self.dt)
        self.controls = self._masked_attitude_controls_update(mask, self.controls)
        self.last_ctrl_steps = self._masked_controls_step_update(
            mask, self.steps, self.last_ctrl_steps
        )
        self.states = fused_identified_dynamics(self.states, self.controls, self.dt)
        self._mjx_data = self._sync_mjx(self.states, self._mjx_data)

    def _step_analytical(self):
        mask = self.controllable
        # Optional optimization: check if mask.any() before updating the controls. This breaks jax's
        # gradient tracing, so we omit it for now.
        match self.controller:
            case Controller.emulatefirmware:
                self.controls = self._step_emulate_firmware()
            case Controller.pycffirmware:
                raise NotImplementedError
            case _:
                raise ValueError(f"Controller {self.controller} not implemented")
        self.last_ctrl_steps = self._masked_controls_step_update(
            mask, self.steps, self.last_ctrl_steps
        )
        forces, torques = fused_rpms2collective_wrench(self.states, self.controls, self.params)
        self.states = fused_analytical_dynamics(forces, torques, self.states, self.params, self.dt)
        self._mjx_data = self._sync_mjx(self.states, self._mjx_data)

    def _step_emulate_firmware(self) -> SimControls:
        mask = self.controllable
        if self.control == Control.thrust:
            return fused_masked_thrust2rpm(mask, self.controls)
        if self.control == Control.state:
            self.controls = self._masked_state_controls_update(mask, self.controls)
            self.controls = fused_masked_state2attitude(mask, self.states, self.controls, self.dt)
        self.controls = self._masked_attitude_controls_update(mask, self.controls)
        return fused_masked_attitude2rpm(mask, self.states, self.controls, self.dt)

    @staticmethod
    def _sync_mjx(states: SimState, mjx_data: Data) -> Data:
        """Sync the states to the MuJoCo data.

        We initialize this function in Sim.setup() to compile it with the finalized MuJoCo model.
        This allows us to avoid the overhead associated with flattening and unflattening the model
        struct on every call in Sim._sync_mjx_full.

        Warning:
            Raises NotInitializedError if Sim.setup() was not called yet.

        Warning:
            If the model changes, the sync function needs to be recompiled with the new model.
        """
        raise NotInitializedError("MuJoCo sync function not initialized, call Sim.setup() first")

>>>>>>> c66b0d78
    @staticmethod
    @jax.jit
    def sync_sim2mjx(data: SimData, mjx_data: Data, mjx_model: Model) -> Data:
        states = data.states
        pos, quat, vel, ang_vel = states.pos, states.quat, states.vel, states.ang_vel
        quat = quat[..., [-1, 0, 1, 2]]  # MuJoCo quat is [w, x, y, z], ours is [x, y, z, w]
        qpos = rearrange(jnp.concat([pos, quat], axis=-1), "w d qpos -> w (d qpos)")
        qvel = rearrange(jnp.concat([vel, ang_vel], axis=-1), "w d qvel -> w (d qvel)")
        mjx_data = mjx_data.replace(qpos=qpos, qvel=qvel)
        mjx_data = mjx_kinematics(mjx_model, mjx_data)
        mjx_data = mjx_collision(mjx_model, mjx_data)
        return mjx_data

    @staticmethod
    @jax.jit
    def _reset(data: SimData, default_data: SimData, mask: Array | None = None) -> SimData:
        data = data.replace(states=pytree_replace(data.states, default_data.states, mask))
        data = data.replace(controls=pytree_replace(data.controls, default_data.controls, mask))
        data = data.replace(params=pytree_replace(data.params, default_data.params, mask))
        return data

    def _step(self, data: SimData, n_steps: int) -> SimData:
        raise NotImplementedError("_step call before compiling the simulation pipeline.")


def generate_control_fn(control: Control) -> Callable[[SimData], SimData]:
    """Generate the control function for the given control mode."""
    match control:
        case Control.state:
            return lambda data: step_attitude_controller(step_state_controller(data))
        case Control.attitude:
            return step_attitude_controller
        case _:
            raise NotImplementedError(f"Control mode {control} not implemented")


def generate_physics_fn(physics: Physics) -> Callable[[SimData], SimData]:
    """Generate the physics function for the given physics mode."""
    match physics:
        case Physics.analytical:
            return fused_analytical_dynamics
        case Physics.sys_id:
            return fused_identified_dynamics
        case _:
            raise NotImplementedError(f"Physics mode {physics} not implemented")


def generate_integrator_fn(integrator: Integrator) -> Callable[[SimData], SimData]:
    """Generate the integrator function for the given integrator mode."""
    match integrator:
        case Integrator.euler:
            return ...
        case _:
            raise NotImplementedError(f"Integrator {integrator} not implemented")


@partial(jax.jit, static_argnames="device")
def attitude_control(controls: Array, data: SimData, device: str) -> SimData:
    """Stage the desired attitude for all drones in all worlds.

    We need to stage the attitude controls because the sys_id physics mode operates directly on
    the attitude controls. If we were to directly update the controls, this would effectively
    bypass the control frequency and run the attitude controller at the physics update rate. By
    staging the controls, we ensure that the physics module sees the old controls until the
    controller updates at its correct frequency.
    """
    controls = jnp.array(controls, device=device)
    return data.replace(controls=data.controls.replace(staged_attitude=controls))


@partial(jax.jit, static_argnames="device")
def state_control(controls: Array, data: SimData, device: str) -> SimData:
    controls = jnp.array(controls, device=device)
    return data.replace(controls=data.controls.replace(state=controls))


<<<<<<< HEAD
@jax.jit
def controllable(step: Array, freq: int, control_steps: Array, control_freq: int) -> Array:
    return ((step - control_steps) >= (freq / control_freq)) | (control_steps == 0)
=======
    @staticmethod
    @partial(jax.jit, static_argnames="device")
    def _thrust_control(cmd: Array, controls: SimControls, device: str) -> SimControls:
        return controls.replace(thrust=jnp.array(cmd, device=device))

    @staticmethod
    @jax.jit
    def _masked_attitude_controls_update(mask: Array, controls: SimControls) -> SimControls:
        cmd, staged_cmd = controls.attitude, controls.staged_attitude
        return controls.replace(attitude=jnp.where(mask[:, None, None], staged_cmd, cmd))

    @staticmethod
    @jax.jit
    def _masked_state_controls_update(mask: Array, controls: SimControls) -> SimControls:
        cmd, staged_cmd = controls.state, controls.staged_state
        return controls.replace(state=jnp.where(mask[:, None, None], staged_cmd, cmd))

    @staticmethod
    @jax.jit
    def _masked_controls_step_update(mask: Array, steps: Array, last_ctrl_steps: Array) -> Array:
        return jnp.where(mask, steps, last_ctrl_steps)

    @staticmethod
    @jax.jit
    def _controllable(step: Array, ctrl_step: Array, ctrl_freq: int, freq: int) -> Array:
        return (step - ctrl_step) >= (freq / ctrl_freq)
>>>>>>> c66b0d78


@jax.jit
def contacts(geom_start: int, geom_count: int, data: Data) -> Array:
    """Filter contacts from MuJoCo data."""
    geom1_valid = data.contact.geom1 >= geom_start
    geom1_valid &= data.contact.geom1 < geom_start + geom_count
    geom2_valid = data.contact.geom2 >= geom_start
    geom2_valid &= data.contact.geom2 < geom_start + geom_count
    return data.contact.dist < 0 & (geom1_valid | geom2_valid)


def step_state_controller(data: SimData) -> SimData:
    """Compute the updated controls for the state controller."""
    controls = data.controls
    mask = controllable(data.sim.steps, data.sim.freq, controls.state_steps, controls.state_freq)
    state_steps = jnp.where(mask, data.sim.steps, controls.state_steps)
    data = data.replace(controls=controls.replace(state_steps=state_steps))
    return state2attitude(data)


def step_attitude_controller(data: SimData) -> SimData:
    """Compute the updated controls for the attitude controller."""
    controls = data.controls
    steps, freq = data.sim.steps, data.sim.freq
    mask = controllable(steps, freq, controls.attitude_steps, controls.attitude_freq)
    data = _commit_attitude_controls(data, mask)
    return _step_attitude_controller(data, mask)


def _commit_attitude_controls(data: SimData, mask: Array) -> SimData:
    mask = mask.reshape(-1, 1, 1)
    controls = data.controls
    staged_attitude = controls.staged_attitude
    controls = leaf_replace(controls, mask, attitude_steps=data.sim.steps, attitude=staged_attitude)
    return data.replace(controls=controls)


def _step_attitude_controller(data: SimData, mask: Array) -> SimData:
    mask = mask.reshape(-1, 1, 1)
    quat, attitude = data.states.quat, data.controls.attitude
    last_rpy, rpy_err_i = data.controls.last_rpy, data.controls.rpy_err_i
    rpms, rpy_err_i = attitude2rpm(attitude, quat, last_rpy, rpy_err_i, 1 / data.sim.freq)
    controls = leaf_replace(data.controls, mask, rpms=rpms, rpy_err_i=rpy_err_i, last_rpy=last_rpy)
    return data.replace(controls=controls)


T = TypeVar("T", SimState, SimControls, SimParams)


def pytree_replace(data: T, defaults: T, mask: Array | None = None) -> T:
    """Overwrite elements of a pytree with values from another pytree filtered by a mask.

    The mask indicates which elements of the leaf arrays to overwrite with new values, and which
    ones to leave unchanged.
    """

    def masked_replace(x: Array, y: Array) -> Array:
        """Resize the mask to match the shape of x and select from x and y accordingly."""
        _mask = jnp.ones((x.shape[0],)) if mask is None else mask
        _mask = _mask.reshape(-1, *[1] * (x.ndim - 1))
        return jnp.where(_mask, y, x)

    return jax.tree.map(masked_replace, data, defaults)


def leaf_replace(data: T, mask: Array | None = None, **kwargs: dict[str, Array]) -> T:
    """Replace elements of a pytree with the given keyword arguments.

    If a mask is provided, the replacement is applied only to the elements indicated by the mask.

    Args:
        data: The pytree to be modified.
        mask: Boolean array matching the first dimension of all kwargs entries in data.
        kwargs: Leaf names and their replacement values.
    """
    replace = {}
    for k, v in kwargs.items():
        replace[k] = jnp.where(mask.reshape(-1, *[1] * (v.ndim - 1)), v, getattr(data, k))
    return data.replace(**replace)


mjx_kinematics = jax.vmap(mjx.kinematics, in_axes=(None, 0))
mjx_collision = jax.vmap(mjx.collision, in_axes=(None, 0))<|MERGE_RESOLUTION|>--- conflicted
+++ resolved
@@ -11,24 +11,11 @@
 from jax import Array
 from mujoco.mjx import Data, Model
 
-<<<<<<< HEAD
-from crazyflow.control.controller import J_INV, Control, J, attitude2rpm
+from crazyflow.constants import J_INV, J
+from crazyflow.control.controller import Control, attitude2rpm
 from crazyflow.exception import NotInitializedError
 from crazyflow.sim.fused import fused_analytical_dynamics, fused_identified_dynamics, state2attitude
 from crazyflow.sim.integration import Integrator
-=======
-from crazyflow.constants import J_INV, J
-from crazyflow.control.controller import Control, Controller
-from crazyflow.exception import ConfigError, NotInitializedError
-from crazyflow.sim.fused import (
-    fused_analytical_dynamics,
-    fused_identified_dynamics,
-    fused_masked_attitude2rpm,
-    fused_masked_state2attitude,
-    fused_masked_thrust2rpm,
-    fused_rpms2collective_wrench,
-)
->>>>>>> c66b0d78
 from crazyflow.sim.physics import Physics
 from crazyflow.sim.structs import (
     SimControls,
@@ -64,18 +51,6 @@
         self.control = control
         self.integrator = integrator
         self.device = jax.devices(device)[0]
-<<<<<<< HEAD
-=======
-        self.freq = freq
-        self.control_freq = control_freq
-        self.dt = jnp.array(1 / freq, device=self.device)
-        # pycffirmware uses global states which make it impossible to simulate multiple drones at
-        # the same time. We raise if the user tries a combination of pycffirmware and drones > 1.
-        if controller == Controller.pycffirmware and n_worlds * n_drones != 1:
-            raise ConfigError("pycffirmware controller is only supported for single drone sims")
-        if control == Control.thrust and physics != Physics.analytical:
-            raise ConfigError("Thrust control is only supported for analytical physics")
->>>>>>> c66b0d78
         # Allocate internal states and controls for analytical and sys_id physics.
         self.n_worlds = n_worlds
         self.n_drones = n_drones
@@ -126,8 +101,8 @@
         # The ``generate_xxx_fn`` methods return functions, not the results of calling those
         # functions. They act as factories that produce building blocks for the construction of our
         # simulation pipeline.
-        ctrl_fn = self.generate_control_fn()
-        physics_fn = self.generate_physics_fn()
+        ctrl_fn = generate_control_fn(self.control)
+        physics_fn = generate_physics_fn(self.physics)
 
         # None is required by jax.lax.scan to unpack the tuple returned by single_step.
         def single_step(data: SimData, _: None) -> tuple[SimData, None]:
@@ -182,16 +157,11 @@
         assert self.control == Control.state, "State control is not enabled by the sim config"
         self.data = state_control(controls, self.data, self.device)
 
-<<<<<<< HEAD
-    def thrust_control(self, controls: Array):
-        raise NotImplementedError
-=======
     def thrust_control(self, cmd: Array):
         """Set the desired thrust for all drones in all worlds."""
         assert cmd.shape == (self.n_worlds, self.n_drones, 4), "Command shape mismatch"
         assert self.control == Control.thrust, "Thrust control is not enabled by the sim config"
         self.controls = self._thrust_control(cmd, self.controls, self.device)
->>>>>>> c66b0d78
 
     def render(self):
         if self.viewer is None:
@@ -247,67 +217,6 @@
         geom_count = self._mj_model.body_geomnum[body_id]
         return contacts(geom_start, geom_count, self._mjx_data)
 
-<<<<<<< HEAD
-=======
-    def _step_sys_id(self):
-        mask = self.controllable
-        # Optional optimization: check if mask.any() before updating the controls. This breaks jax's
-        # gradient tracing, so we omit it for now.
-        if self.control == Control.state:
-            self.controls = self._masked_state_controls_update(mask, self.controls)
-            self.controls = fused_masked_state2attitude(mask, self.states, self.controls, self.dt)
-        self.controls = self._masked_attitude_controls_update(mask, self.controls)
-        self.last_ctrl_steps = self._masked_controls_step_update(
-            mask, self.steps, self.last_ctrl_steps
-        )
-        self.states = fused_identified_dynamics(self.states, self.controls, self.dt)
-        self._mjx_data = self._sync_mjx(self.states, self._mjx_data)
-
-    def _step_analytical(self):
-        mask = self.controllable
-        # Optional optimization: check if mask.any() before updating the controls. This breaks jax's
-        # gradient tracing, so we omit it for now.
-        match self.controller:
-            case Controller.emulatefirmware:
-                self.controls = self._step_emulate_firmware()
-            case Controller.pycffirmware:
-                raise NotImplementedError
-            case _:
-                raise ValueError(f"Controller {self.controller} not implemented")
-        self.last_ctrl_steps = self._masked_controls_step_update(
-            mask, self.steps, self.last_ctrl_steps
-        )
-        forces, torques = fused_rpms2collective_wrench(self.states, self.controls, self.params)
-        self.states = fused_analytical_dynamics(forces, torques, self.states, self.params, self.dt)
-        self._mjx_data = self._sync_mjx(self.states, self._mjx_data)
-
-    def _step_emulate_firmware(self) -> SimControls:
-        mask = self.controllable
-        if self.control == Control.thrust:
-            return fused_masked_thrust2rpm(mask, self.controls)
-        if self.control == Control.state:
-            self.controls = self._masked_state_controls_update(mask, self.controls)
-            self.controls = fused_masked_state2attitude(mask, self.states, self.controls, self.dt)
-        self.controls = self._masked_attitude_controls_update(mask, self.controls)
-        return fused_masked_attitude2rpm(mask, self.states, self.controls, self.dt)
-
-    @staticmethod
-    def _sync_mjx(states: SimState, mjx_data: Data) -> Data:
-        """Sync the states to the MuJoCo data.
-
-        We initialize this function in Sim.setup() to compile it with the finalized MuJoCo model.
-        This allows us to avoid the overhead associated with flattening and unflattening the model
-        struct on every call in Sim._sync_mjx_full.
-
-        Warning:
-            Raises NotInitializedError if Sim.setup() was not called yet.
-
-        Warning:
-            If the model changes, the sync function needs to be recompiled with the new model.
-        """
-        raise NotInitializedError("MuJoCo sync function not initialized, call Sim.setup() first")
-
->>>>>>> c66b0d78
     @staticmethod
     @jax.jit
     def sync_sim2mjx(data: SimData, mjx_data: Data, mjx_model: Model) -> Data:
@@ -330,7 +239,7 @@
         return data
 
     def _step(self, data: SimData, n_steps: int) -> SimData:
-        raise NotImplementedError("_step call before compiling the simulation pipeline.")
+        raise NotInitializedError("_step call before compiling the simulation pipeline.")
 
 
 def generate_control_fn(control: Control) -> Callable[[SimData], SimData]:
@@ -384,38 +293,9 @@
     return data.replace(controls=data.controls.replace(state=controls))
 
 
-<<<<<<< HEAD
 @jax.jit
 def controllable(step: Array, freq: int, control_steps: Array, control_freq: int) -> Array:
     return ((step - control_steps) >= (freq / control_freq)) | (control_steps == 0)
-=======
-    @staticmethod
-    @partial(jax.jit, static_argnames="device")
-    def _thrust_control(cmd: Array, controls: SimControls, device: str) -> SimControls:
-        return controls.replace(thrust=jnp.array(cmd, device=device))
-
-    @staticmethod
-    @jax.jit
-    def _masked_attitude_controls_update(mask: Array, controls: SimControls) -> SimControls:
-        cmd, staged_cmd = controls.attitude, controls.staged_attitude
-        return controls.replace(attitude=jnp.where(mask[:, None, None], staged_cmd, cmd))
-
-    @staticmethod
-    @jax.jit
-    def _masked_state_controls_update(mask: Array, controls: SimControls) -> SimControls:
-        cmd, staged_cmd = controls.state, controls.staged_state
-        return controls.replace(state=jnp.where(mask[:, None, None], staged_cmd, cmd))
-
-    @staticmethod
-    @jax.jit
-    def _masked_controls_step_update(mask: Array, steps: Array, last_ctrl_steps: Array) -> Array:
-        return jnp.where(mask, steps, last_ctrl_steps)
-
-    @staticmethod
-    @jax.jit
-    def _controllable(step: Array, ctrl_step: Array, ctrl_freq: int, freq: int) -> Array:
-        return (step - ctrl_step) >= (freq / ctrl_freq)
->>>>>>> c66b0d78
 
 
 @jax.jit
