"""Physics models for the simulation."""

from __future__ import annotations

from enum import Enum
from typing import TYPE_CHECKING

import jax
import jax.numpy as jnp
from drone_models.core import load_params
from drone_models.first_principles import dynamics as first_principles_dynamics
from drone_models.so_rpy import dynamics as so_rpy_dynamics
from drone_models.so_rpy_rotor import dynamics as so_rpy_rotor_dynamics
from drone_models.so_rpy_rotor_drag import dynamics as so_rpy_rotor_drag_dynamics
from flax.struct import dataclass
from jax import Array

if TYPE_CHECKING:
    from jax import Device

<<<<<<< HEAD
SYS_ID_PARAMS = {
    "acc": np.array([20.907574256269616, 3.653687545690674]),
    "roll_acc": np.array([-130.3, -16.33, 119.3]),
    "pitch_acc": np.array([-99.94, -13.3, 84.73]),
    # Yaw dynamics are not identified, parameters were chosen to stabilize yaw dynamics. See
    # https://github.com/utiasDSL/crazyflow/pull/41
    "yaw_acc": np.array([-60.0, -10.0, 140.0]),
}
=======
    from crazyflow.sim.data import SimData
>>>>>>> 55a72661


class Physics(str, Enum):
    """Physics mode for the simulation."""

    first_principles = "first_principles"
    so_rpy = "so_rpy"
    so_rpy_rotor = "so_rpy_rotor"
    so_rpy_rotor_drag = "so_rpy_rotor_drag"
    default = first_principles


@dataclass
class FirstPrinciplesData:
    mass: Array  # (N, M, 1)
    """Mass of the drone."""
    L: Array  # (N, M, 1)
    """Arm length of the drone."""
    prop_inertia: Array  # (N, M, 1)
    """Inertia of the propeller."""
    gravity_vec: Array  # (N, M, 3)
    """Gravity vector of the drone."""
    J: Array  # (N, M, 3, 3)
    """Inertia matrix of the drone."""
    J_inv: Array  # (N, M, 3, 3)
    """Inverse of the inertia matrix of the drone."""
    rpm2thrust: Array  # (N, M, 1)
    """Force constant of the drone."""
    rpm2torque: Array  # (N, M, 1)
    """Torque constant of the drone."""
    mixing_matrix: Array  # (N, M, 3, 4)
    """Mixing matrix of the drone."""
    drag_matrix: Array  # (N, M, 3, 3)
    """Drag matrix of the drone."""
    rotor_dyn_coef: Array  # (N, M, 4)
    """Rotor speed dynamics time constant of the drone."""

    @staticmethod
    def create(
        n_worlds: int, n_drones: int, drone_model: str, device: Device
    ) -> FirstPrinciplesData:
        """Create a default set of parameters for the simulation."""
        p = load_params("first_principles", drone_model)
        J = jax.device_put(jnp.tile(p["J"][None, None, :, :], (n_worlds, n_drones, 1, 1)), device)
        return FirstPrinciplesData(
            mass=jnp.full((n_worlds, n_drones, 1), p["mass"], device=device),
            L=jnp.asarray(p["L"], device=device),
            prop_inertia=jnp.asarray(p["prop_inertia"], device=device),
            gravity_vec=jnp.asarray(p["gravity_vec"], device=device),
            J=J,
            J_inv=jnp.linalg.inv(J),
            rpm2thrust=jnp.asarray(p["rpm2thrust"], device=device),
            rpm2torque=jnp.asarray(p["rpm2torque"], device=device),
            mixing_matrix=jnp.asarray(p["mixing_matrix"], device=device),
            drag_matrix=jnp.asarray(p["drag_matrix"], device=device),
            rotor_dyn_coef=jnp.asarray(p["rotor_dyn_coef"], device=device),
        )


def first_principles_physics(data: SimData) -> SimData:
    """Compute the forces and torques from the first principle physics model."""
    params: FirstPrinciplesData = data.params
    vel, _, acc, ang_acc, rotor_acc = first_principles_dynamics(
        pos=data.states.pos,
        quat=data.states.quat,
        vel=data.states.vel,
        ang_vel=data.states.ang_vel,
        cmd=data.controls.rotor_vel,
        rotor_vel=data.states.rotor_vel,
        dist_f=data.states.force,
        dist_t=data.states.torque,
        mass=params.mass,
        L=params.L,
        prop_inertia=params.prop_inertia,
        gravity_vec=params.gravity_vec,
        J=params.J,
        J_inv=params.J_inv,
        rpm2thrust=params.rpm2thrust,
        rpm2torque=params.rpm2torque,
        mixing_matrix=params.mixing_matrix,
        drag_matrix=params.drag_matrix,
        rotor_dyn_coef=params.rotor_dyn_coef,
    )
    states_deriv = data.states_deriv.replace(
        vel=vel, ang_vel=data.states.ang_vel, acc=acc, ang_acc=ang_acc, rotor_acc=rotor_acc
    )
    return data.replace(states_deriv=states_deriv)


@dataclass
class SoRpyData:
    mass: Array  # (N, M, 1)
    """Mass of the drone."""
    gravity_vec: Array  # (N, M, 3)
    """Gravity vector of the drone."""
    J: Array  # (N, M, 3, 3)
    """Inertia matrix of the drone."""
    J_inv: Array  # (N, M, 3, 3)
    """Inverse of the inertia matrix of the drone."""
    acc_coef: Array  # (N, M, 1)
    """Coefficient for the acceleration."""
    cmd_f_coef: Array  # (N, M, 1)
    """Coefficient for the collective thrust."""
    rpy_coef: Array  # (N, M, 1)
    """Coefficient for the roll pitch yaw dynamics."""
    rpy_rates_coef: Array  # (N, M, 1)
    """Coefficient for the roll pitch yaw rates dynamics."""
    cmd_rpy_coef: Array  # (N, M, 1)
    """Coefficient for the roll pitch yaw command dynamics."""

    @staticmethod
    def create(n_worlds: int, n_drones: int, drone_model: str, device: Device) -> SoRpyData:
        """Create a default set of parameters for the simulation."""
        p = load_params("so_rpy", drone_model)
        J = jax.device_put(jnp.tile(p["J"][None, None, :, :], (n_worlds, n_drones, 1, 1)), device)
        return SoRpyData(
            mass=jnp.full((n_worlds, n_drones, 1), p["mass"], device=device),
            gravity_vec=jnp.asarray(p["gravity_vec"], device=device),
            J=J,
            J_inv=jnp.linalg.inv(J),
            acc_coef=jnp.asarray(p["acc_coef"], device=device),
            cmd_f_coef=jnp.asarray(p["cmd_f_coef"], device=device),
            rpy_coef=jnp.asarray(p["rpy_coef"], device=device),
            rpy_rates_coef=jnp.asarray(p["rpy_rates_coef"], device=device),
            cmd_rpy_coef=jnp.asarray(p["cmd_rpy_coef"], device=device),
        )


def so_rpy_physics(data: SimData) -> SimData:
    """Compute the forces and torques from the so_rpy physics model."""
    params: SoRpyData = data.params
    vel, _, acc, ang_acc, _ = so_rpy_dynamics(
        pos=data.states.pos,
        quat=data.states.quat,
        vel=data.states.vel,
        ang_vel=data.states.ang_vel,
        cmd=data.controls.attitude.cmd,
        dist_f=data.states.force,
        dist_t=data.states.torque,
        mass=params.mass,
        gravity_vec=params.gravity_vec,
        J=params.J,
        J_inv=params.J_inv,
        acc_coef=params.acc_coef,
        cmd_f_coef=params.cmd_f_coef,
        rpy_coef=params.rpy_coef,
        rpy_rates_coef=params.rpy_rates_coef,
        cmd_rpy_coef=params.cmd_rpy_coef,
    )
    states_deriv = data.states_deriv.replace(
        vel=vel, ang_vel=data.states.ang_vel, acc=acc, ang_acc=ang_acc
    )
    return data.replace(states_deriv=states_deriv)


@dataclass
class SoRpyRotorData:
    mass: Array  # (N, M, 1)
    """Mass of the drone."""
    gravity_vec: Array  # (N, M, 3)
    """Gravity vector of the drone."""
    J: Array  # (N, M, 3, 3)
    """Inertia matrix of the drone."""
    J_inv: Array  # (N, M, 3, 3)
    """Inverse of the inertia matrix of the drone."""
    thrust_time_coef: Array  # (N, M, 1)
    """Rotor coefficient of the drone."""
    acc_coef: Array  # (N, M, 1)
    """Acceleration coefficient of the drone."""
    cmd_f_coef: Array  # (N, M, 1)
    """Collective thrust coefficient of the drone."""
    rpy_coef: Array  # (N, M, 1)
    """Roll pitch yaw coefficient of the drone."""
    rpy_rates_coef: Array  # (N, M, 1)
    """Roll pitch yaw rates coefficient of the drone."""
    cmd_rpy_coef: Array  # (N, M, 1)
    """Roll pitch yaw command coefficient of the drone."""

    @staticmethod
    def create(n_worlds: int, n_drones: int, drone_model: str, device: Device) -> SoRpyRotorData:
        """Create a default set of parameters for the simulation."""
        p = load_params("so_rpy_rotor", drone_model)
        J = jax.device_put(jnp.tile(p["J"][None, None, :, :], (n_worlds, n_drones, 1, 1)), device)
        return SoRpyRotorData(
            mass=jnp.full((n_worlds, n_drones, 1), p["mass"], device=device),
            gravity_vec=jnp.asarray(p["gravity_vec"], device=device),
            J=J,
            J_inv=jnp.linalg.inv(J),
            thrust_time_coef=jnp.asarray(p["thrust_time_coef"], device=device),
            acc_coef=jnp.asarray(p["acc_coef"], device=device),
            cmd_f_coef=jnp.asarray(p["cmd_f_coef"], device=device),
            rpy_coef=jnp.asarray(p["rpy_coef"], device=device),
            rpy_rates_coef=jnp.asarray(p["rpy_rates_coef"], device=device),
            cmd_rpy_coef=jnp.asarray(p["cmd_rpy_coef"], device=device),
        )


def so_rpy_rotor_physics(data: SimData) -> SimData:
    """Compute the forces and torques from the so_rpy_rotor physics model."""
    params: SoRpyRotorData = data.params
    vel, _, acc, ang_acc, rotor_acc = so_rpy_rotor_dynamics(
        pos=data.states.pos,
        quat=data.states.quat,
        vel=data.states.vel,
        ang_vel=data.states.ang_vel,
        rotor_vel=data.states.rotor_vel,
        cmd=data.controls.attitude.cmd,
        dist_f=data.states.force,
        dist_t=data.states.torque,
        mass=params.mass,
        gravity_vec=params.gravity_vec,
        J=params.J,
        J_inv=params.J_inv,
        thrust_time_coef=params.thrust_time_coef,
        acc_coef=params.acc_coef,
        cmd_f_coef=params.cmd_f_coef,
        rpy_coef=params.rpy_coef,
        rpy_rates_coef=params.rpy_rates_coef,
        cmd_rpy_coef=params.cmd_rpy_coef,
    )
    states_deriv = data.states_deriv.replace(
        vel=vel, ang_vel=data.states.ang_vel, acc=acc, ang_acc=ang_acc, rotor_acc=rotor_acc
    )
    return data.replace(states_deriv=states_deriv)


@dataclass
class SoRpyRotorDragData:
    mass: Array  # (N, M, 1)
    """Mass of the drone."""
    gravity_vec: Array  # (N, M, 3)
    """Gravity vector of the drone."""
    J: Array  # (N, M, 3, 3)
    """Inertia matrix of the drone."""
    J_inv: Array  # (N, M, 3, 3)
    """Inverse of the inertia matrix of the drone."""
    thrust_time_coef: Array  # (N, M, 1)
    """Rotor coefficient of the drone."""
    acc_coef: Array  # (N, M, 1)
    """Acceleration coefficient of the drone."""
    cmd_f_coef: Array  # (N, M, 1)
    """Collective thrust coefficient of the drone."""
    rpy_coef: Array  # (N, M, 1)
    """Roll pitch yaw coefficient of the drone."""
    rpy_rates_coef: Array  # (N, M, 1)
    """Roll pitch yaw rates coefficient of the drone."""
    cmd_rpy_coef: Array  # (N, M, 1)
    """Roll pitch yaw command coefficient of the drone."""
    drag_matrix: Array  # (N, M, 3, 3)
    """Linear drag coefficient matrix of the drone."""

    @staticmethod
    def create(
        n_worlds: int, n_drones: int, drone_model: str, device: Device
    ) -> SoRpyRotorDragData:
        """Create a default set of parameters for the simulation."""
        p = load_params("so_rpy_rotor_drag", drone_model)
        J = jax.device_put(jnp.tile(p["J"][None, None, :, :], (n_worlds, n_drones, 1, 1)), device)
        return SoRpyRotorDragData(
            mass=jnp.full((n_worlds, n_drones, 1), p["mass"], device=device),
            gravity_vec=jnp.asarray(p["gravity_vec"], device=device),
            J=J,
            J_inv=jnp.linalg.inv(J),
            thrust_time_coef=jnp.asarray(p["thrust_time_coef"], device=device),
            acc_coef=jnp.asarray(p["acc_coef"], device=device),
            cmd_f_coef=jnp.asarray(p["cmd_f_coef"], device=device),
            rpy_coef=jnp.asarray(p["rpy_coef"], device=device),
            rpy_rates_coef=jnp.asarray(p["rpy_rates_coef"], device=device),
            cmd_rpy_coef=jnp.asarray(p["cmd_rpy_coef"], device=device),
            drag_matrix=jnp.asarray(p["drag_matrix"], device=device),
        )


def so_rpy_rotor_drag_physics(data: SimData) -> SimData:
    """Compute the forces and torques from the so_rpy_rotor_drag physics model."""
    params: SoRpyRotorDragData = data.params
    vel, _, acc, ang_acc, rotor_acc = so_rpy_rotor_drag_dynamics(
        pos=data.states.pos,
        quat=data.states.quat,
        vel=data.states.vel,
        ang_vel=data.states.ang_vel,
        cmd=data.controls.attitude.cmd,
        rotor_vel=data.states.rotor_vel,
        dist_f=data.states.force,
        dist_t=data.states.torque,
        mass=params.mass,
        gravity_vec=params.gravity_vec,
        J=params.J,
        J_inv=params.J_inv,
        thrust_time_coef=params.thrust_time_coef,
        acc_coef=params.acc_coef,
        cmd_f_coef=params.cmd_f_coef,
        rpy_coef=params.rpy_coef,
        rpy_rates_coef=params.rpy_rates_coef,
        cmd_rpy_coef=params.cmd_rpy_coef,
        drag_matrix=params.drag_matrix,
    )
    states_deriv = data.states_deriv.replace(
        vel=vel, ang_vel=data.states.ang_vel, acc=acc, ang_acc=ang_acc, rotor_acc=rotor_acc
    )
    return data.replace(states_deriv=states_deriv)<|MERGE_RESOLUTION|>--- conflicted
+++ resolved
@@ -18,18 +18,7 @@
 if TYPE_CHECKING:
     from jax import Device
 
-<<<<<<< HEAD
-SYS_ID_PARAMS = {
-    "acc": np.array([20.907574256269616, 3.653687545690674]),
-    "roll_acc": np.array([-130.3, -16.33, 119.3]),
-    "pitch_acc": np.array([-99.94, -13.3, 84.73]),
-    # Yaw dynamics are not identified, parameters were chosen to stabilize yaw dynamics. See
-    # https://github.com/utiasDSL/crazyflow/pull/41
-    "yaw_acc": np.array([-60.0, -10.0, 140.0]),
-}
-=======
     from crazyflow.sim.data import SimData
->>>>>>> 55a72661
 
 
 class Physics(str, Enum):
